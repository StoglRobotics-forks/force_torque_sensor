--- conflicted
+++ resolved
@@ -491,12 +491,7 @@
 
 void ForceTorqueSensorHandle::pullFTData(const ros::TimerEvent &event)
 {
-<<<<<<< HEAD
-//     ros::Time timestamp = ros::Time::now();
-=======
-    ros::Time timestamp = ros::Time::now();
->>>>>>> 4304d15d
-    
+//     ros::Time timestamp = ros::Time::now();  
     if (p_Ftc->readFTData(0, sensor_data.wrench.force.x, sensor_data.wrench.force.y, sensor_data.wrench.force.z,
                                                         sensor_data.wrench.torque.x, sensor_data.wrench.torque.y, sensor_data.wrench.torque.z)
         != false)
@@ -587,11 +582,7 @@
     }
 }
 
-<<<<<<< HEAD
 bool ForceTorqueSensorHandle::transform_wrench(std::string goal_frame, std::string source_frame, geometry_msgs::Wrench wrench, geometry_msgs::Wrench& transformed)
-=======
-bool ForceTorqueSensorHandle::transform_wrench(std::string goal_frame, std::string source_frame, geometry_msgs::Wrench wrench, geometry_msgs::Wrench transformed)
->>>>>>> 4304d15d
 {
   geometry_msgs::TransformStamped transform;
 
@@ -610,11 +601,7 @@
     }
 	
     tf2::doTransform(wrench, transformed, transform);
-<<<<<<< HEAD
-   
-=======
-
->>>>>>> 4304d15d
+
     return true;
 }
 
@@ -624,17 +611,6 @@
 
     calibrationTBetween = calibration_params_.T_between_meas;
     m_staticCalibration = calibration_params_.isStatic;
-
-//     std::map<std::string,double> forceVal,torqueVal;
-//     forceVal = calibration_params_.force;
-//     torqueVal = calibration_params_.torque;
-//
-//     m_calibOffset.force.x = forceVal["x"];
-//     m_calibOffset.force.y = forceVal["y"];
-//     m_calibOffset.force.z = forceVal["z"];
-//     m_calibOffset.torque.x = torqueVal["x"];
-//     m_calibOffset.torque.y = torqueVal["y"];
-//     m_calibOffset.torque.z = torqueVal["z"];
 }
 
 void ForceTorqueSensorHandle::updateFTData(const ros::TimerEvent& event)
