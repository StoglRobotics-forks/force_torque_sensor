- git:
    uri: 'https://github.com/iirob/iirob_filters.git'
    local-name: iirob_filters
<<<<<<< HEAD
    version: melodic
- git:
    uri: 'https://github.com/cbandera/rosparam_handler.git'
    local-name: rosparam_handler
    version: master
=======
    version: kinetic-devel
>>>>>>> 4304d15d
<|MERGE_RESOLUTION|>--- conflicted
+++ resolved
@@ -1,12 +1,4 @@
 - git:
     uri: 'https://github.com/iirob/iirob_filters.git'
     local-name: iirob_filters
-<<<<<<< HEAD
-    version: melodic
-- git:
-    uri: 'https://github.com/cbandera/rosparam_handler.git'
-    local-name: rosparam_handler
-    version: master
-=======
-    version: kinetic-devel
->>>>>>> 4304d15d
+    version: kinetic-devel